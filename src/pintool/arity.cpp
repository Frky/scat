--- conflicted
+++ resolved
@@ -23,12 +23,6 @@
 #define FN_NAME 0
 #define FN_ADDR 1
 
-<<<<<<< HEAD
-#define DEBUG_ENABLED 1
-#define TRACE_ENABLED 0
-
-=======
->>>>>>> 2fc41d12
 #include "utils/debug.h"
 #include "utils/functions_registry.h"
 #include "utils/registers.h"
